venv/
db.sqlite3
__pycache__/
.env

# VS Code
.vscode/

# PyCharm
.idea/

# Sublime Text
*.sublime-project
*.sublime-workspace

*.pyc
*.pyo

*.log

# Coverage
.coverage
htmlcov/

# Django
local_settings.py
media/

pyrightconfig.json

# Ruff
.ruff_cache/
.DS_Store

# Pyenv
.python-version

<<<<<<< HEAD
# mcp

opencode.jsonc
/.serena

# temporary files
/_temp/
=======
# Docker
docker/.env
docker/docker-compose.override.yml

# Development tools & temp files
.serena/
_temp/
opencode.jsonc
>>>>>>> 81373a01
<|MERGE_RESOLUTION|>--- conflicted
+++ resolved
@@ -35,21 +35,10 @@
 # Pyenv
 .python-version
 
-<<<<<<< HEAD
 # mcp
 
 opencode.jsonc
 /.serena
 
 # temporary files
-/_temp/
-=======
-# Docker
-docker/.env
-docker/docker-compose.override.yml
-
-# Development tools & temp files
-.serena/
-_temp/
-opencode.jsonc
->>>>>>> 81373a01
+/_temp/
# users/tests/functions/test_create_notification_on_friend_request.py

from django.test import TestCase
from django.contrib.auth import get_user_model
from unittest.mock import patch, MagicMock

from ...models import UserProfile, ProfileFriendRequest
from ...signals import create_notification_on_friend_request

User = get_user_model()


class CreateNotificationOnFriendRequestTests(TestCase):
    """
    Test suite for the create_notification_on_friend_request signal handler.
    """

    @classmethod
    def setUpTestData(cls):
        """
        Set up test data that will be used across multiple test methods.
        """
        # Create test users
        cls.sender_user = User.objects.create_user(
            username="sender", password="password123"
        )
        cls.receiver_user = User.objects.create_user(
            username="receiver", password="password123"
        )

        # Get their profiles (created automatically by signals)
        cls.sender_profile = UserProfile.objects.get(user=cls.sender_user)
        cls.receiver_profile = UserProfile.objects.get(user=cls.receiver_user)

    @patch("notifications.models.Notification")
    def test_creates_notification_on_friend_request_creation(self, mock_notification_model):
        """
        Test that the signal handler creates a notification when a new friend request is created.
        """
        # --- Setup Mock ---
        mock_notification_instance = MagicMock()
        mock_notification_model.objects.create.return_value = mock_notification_instance

        # --- Action ---
        # Create a friend request, which should trigger the signal
        friend_request = ProfileFriendRequest.objects.create(
            sender=self.sender_profile,
            receiver=self.receiver_profile
        )

        # --- Assertions ---
        # Verify that Notification.objects.create was called exactly once
        mock_notification_model.objects.create.assert_called_once_with(
            recipient=self.receiver_user,
            actor=self.sender_user,
            verb="sent you a friend request",
            notification_type="FRIEND_REQUEST",
            target=friend_request,
<<<<<<< HEAD
            description="",
=======
            description=""
>>>>>>> f033f8c4
        )

    @patch("notifications.models.Notification")
    def test_does_not_create_notification_on_friend_request_update(self, mock_notification_model):
        """
        Test that the signal handler does not create a notification when an existing friend request is updated.
        """
        # --- Setup ---
        # First create a friend request
        friend_request = ProfileFriendRequest.objects.create(
            sender=self.sender_profile,
            receiver=self.receiver_profile
        )

        # Reset the mock to clear any calls from the creation above
        mock_notification_model.reset_mock()

        # --- Action ---
        # Update the friend request (this should NOT trigger notification creation)
        friend_request.save()

        # --- Assertions ---
        # Verify that no notification was created during the update
        mock_notification_model.objects.create.assert_not_called()

    @patch("notifications.models.Notification")
    def test_signal_handler_called_with_correct_parameters(self, mock_notification_model):
        """
        Test that the signal handler receives the correct parameters from Django's signal system.
        """
        # --- Setup Mock ---
        mock_notification_instance = MagicMock()
        mock_notification_model.objects.create.return_value = mock_notification_instance

        # --- Action ---
        friend_request = ProfileFriendRequest.objects.create(
            sender=self.sender_profile,
            receiver=self.receiver_profile
        )

        # --- Assertions ---
        # Verify the notification was created with correct recipient (receiver of friend request)
        call_args = mock_notification_model.objects.create.call_args
        self.assertEqual(call_args.kwargs['recipient'], self.receiver_user)

        # Verify the notification was created with correct actor (sender of friend request)
        self.assertEqual(call_args.kwargs['actor'], self.sender_user)

        # Verify the notification has the correct verb
        self.assertEqual(call_args.kwargs['verb'], "sent you a friend request")

        # Verify the notification has the correct type
        self.assertEqual(call_args.kwargs['notification_type'], "FRIEND_REQUEST")

        # Verify the notification is linked to the friend request via generic foreign key
        self.assertEqual(call_args.kwargs['target'], friend_request)

    def test_signal_handler_function_exists_and_is_callable(self):
        """
        Test that the signal handler function exists and can be called directly.
        """
        # --- Assertions ---
        # Verify the function exists
        self.assertTrue(callable(create_notification_on_friend_request))

        # Verify the function has the expected parameters
        import inspect
        sig = inspect.signature(create_notification_on_friend_request)
        expected_params = ['sender', 'instance', 'created']

        # Check that all expected parameters are present (kwargs is also expected)
        actual_params = list(sig.parameters.keys())
        for param in expected_params:
            self.assertIn(param, actual_params)

    @patch("notifications.models.Notification")
    def test_handles_notification_creation_failure_gracefully(self, mock_notification_model):
        """
        Test that the signal handler handles potential failures in notification creation gracefully.
        The signal handler should catch exceptions and log them without breaking the friend request creation.
        """
        # --- Setup Mock ---
        # Make the notification creation raise an exception
        mock_notification_model.objects.create.side_effect = Exception("Database error")

        # --- Action ---
        # Creating a friend request should still succeed even if notification creation fails
        friend_request = ProfileFriendRequest.objects.create(
            sender=self.sender_profile,
            receiver=self.receiver_profile
        )

        # --- Assertions ---
        # Verify that the friend request was created successfully despite notification failure
        self.assertIsNotNone(friend_request.id)
        self.assertEqual(friend_request.sender, self.sender_profile)
        self.assertEqual(friend_request.receiver, self.receiver_profile)

        # Verify that the notification creation was attempted
        mock_notification_model.objects.create.assert_called_once()

    @patch("users.signals.logger")
    @patch("notifications.models.Notification")
    def test_logs_notification_creation_failure(self, mock_notification_model, mock_logger):
        """
        Test that the signal handler properly logs notification creation failures.
        """
        # --- Setup Mock ---
        error_message = "Database connection failed"
        mock_notification_model.objects.create.side_effect = Exception(error_message)

        # --- Action ---
        friend_request = ProfileFriendRequest.objects.create(
            sender=self.sender_profile,
            receiver=self.receiver_profile
        )

        # --- Assertions ---
        # Verify that an error was logged
        mock_logger.error.assert_called_once()

        # Verify the error log contains relevant information (parameterized logging)
        log_call_args = mock_logger.error.call_args[0]
        self.assertIn("Failed to create notification for friend request", log_call_args[0])
        self.assertEqual(log_call_args[1], friend_request.id)  # %s parameter
        self.assertEqual(str(log_call_args[2]), error_message)  # Exception parameter

    @patch("users.signals.logger")
    @patch("notifications.models.Notification")
    def test_logs_successful_notification_creation(self, mock_notification_model, mock_logger):
        """
        Test that the signal handler logs successful notification creation in debug mode.
        """
        # --- Setup Mock ---
        mock_notification_instance = MagicMock()
        mock_notification_model.objects.create.return_value = mock_notification_instance
        mock_logger.isEnabledFor.return_value = True

        # --- Action ---
        friend_request = ProfileFriendRequest.objects.create(
            sender=self.sender_profile,
            receiver=self.receiver_profile
        )

        # --- Assertions ---
        # Verify that debug logging was called
        mock_logger.debug.assert_called_once()

        # Verify the debug log contains relevant information (parameterized logging)
        debug_call_args = mock_logger.debug.call_args[0]
        self.assertIn("Notification created for friend request", debug_call_args[0])
        self.assertEqual(debug_call_args[1], friend_request.id)        # friend request ID
        self.assertEqual(debug_call_args[2], self.sender_user.username)    # sender username
        self.assertEqual(debug_call_args[3], self.receiver_user.username)  # receiver username

    @patch("notifications.models.Notification")
    def test_notification_links_correct_user_relationships(self, mock_notification_model):
        """
        Test that the notification correctly links the User instances, not the UserProfile instances.
        """
        # --- Setup Mock ---
        mock_notification_instance = MagicMock()
        mock_notification_model.objects.create.return_value = mock_notification_instance

        # --- Action ---
        friend_request = ProfileFriendRequest.objects.create(
            sender=self.sender_profile,
            receiver=self.receiver_profile
        )

        # --- Assertions ---
        call_args = mock_notification_model.objects.create.call_args

        # Verify that User instances are passed, not UserProfile instances
        self.assertIsInstance(call_args.kwargs['recipient'], User)
        self.assertIsInstance(call_args.kwargs['actor'], User)

        # Verify the correct User instances are used
        self.assertEqual(call_args.kwargs['recipient'].username, "receiver")
        self.assertEqual(call_args.kwargs['actor'].username, "sender")<|MERGE_RESOLUTION|>--- conflicted
+++ resolved
@@ -30,7 +30,7 @@
 
         # Get their profiles (created automatically by signals)
         cls.sender_profile = UserProfile.objects.get(user=cls.sender_user)
-        cls.receiver_profile = UserProfile.objects.get(user=cls.receiver_user)
+        cls.receiver_profile = UserProfile.objects.get(user=cls.receiver_userFixissues)
 
     @patch("notifications.models.Notification")
     def test_creates_notification_on_friend_request_creation(self, mock_notification_model):
@@ -56,11 +56,7 @@
             verb="sent you a friend request",
             notification_type="FRIEND_REQUEST",
             target=friend_request,
-<<<<<<< HEAD
-            description="",
-=======
             description=""
->>>>>>> f033f8c4
         )
 
     @patch("notifications.models.Notification")

"""
Django settings for EduLite project.

Generated by 'django-admin startproject' using Django 5.2.1.

For more information on this file, see
https://docs.djangoproject.com/en/5.2/topics/settings/

For the full list of settings and their values, see
https://docs.djangoproject.com/en/5.2/ref/settings/
"""

from pathlib import Path
from decouple import config

# Build paths inside the project like this: BASE_DIR / 'subdir'.
BASE_DIR = Path(__file__).resolve().parent.parent

MEDIA_URL = "/media/"

MEDIA_ROOT = BASE_DIR / "media"


# Quick-start development settings - unsuitable for production
# See https://docs.djangoproject.com/en/5.2/howto/deployment/checklist/

# SECURITY WARNING: keep the secret key used in production secret!
SECRET_KEY = config("DJANGO_SECRET_KEY", default="default-secret-key")

# SECURITY WARNING: don't run with debug turned on in production!
DEBUG = True

ALLOWED_HOSTS = []



# Application definition

INSTALLED_APPS = [
    "daphne", # ASGI server for Django
    "django.contrib.admin",
    "django.contrib.auth",
    "django.contrib.contenttypes",
    "django.contrib.sessions",
    "django.contrib.messages",
    "django.contrib.staticfiles",
    # our apps
    "users",
    "chat",
    "notifications",
    "courses",
    # third-party apps
    "channels",
    "rest_framework",
    "rest_framework_simplejwt",
    "rest_framework_simplejwt.token_blacklist",
    "corsheaders",
]

LOGGING = {
    "version": 1,
    "disable_existing_loggers": False,
    "formatters": {
        "simple": {"format": "\n%(levelname)s %(name)s: %(message)s"},
        "none": {"format": "%(message)s"},
    },
    "handlers": {
        "console": {
            "class": "logging.StreamHandler",  # Outputs to stderr by default
            "formatter": "simple",
        },
        "console-tests": {
            "class": "logging.StreamHandler",  # Outputs to stderr by default
            "formatter": "none",
        },
    },
    "loggers": {
        # TESTS WILL  USE THE `console-tests` HANDLER
        # FEEL FREE TO CHANGE THE LOG LEVELS TO DEBUG FOR MORE DETAILS
        # OR TO WARNING TO ONLY SEE FAILURES
        "chat.tests": {
            "handlers": ["console-tests"],
            "level": "DEBUG",
            "propagate": False,
        },
        "users.tests": {
            "handlers": ["console-tests"],
            "level": "DEBUG",
            "propagate": False,
        },

        # --- Channels and Websocket logging ---
        "channels":{
            "handlers": ["console"],
            "level": "DEBUG",
            "propagate": False,
        },

        # log all ASGI events
        "django.channels.server": {
            "handlers": ["console"],
            "level": "WARNING",
            "propagate": False,
        },
    },
}

MIDDLEWARE = [
    "corsheaders.middleware.CorsMiddleware",
    "django.middleware.security.SecurityMiddleware",
    "django.contrib.sessions.middleware.SessionMiddleware",
    "django.middleware.common.CommonMiddleware",
    "django.middleware.csrf.CsrfViewMiddleware",
    "django.contrib.auth.middleware.AuthenticationMiddleware",
    "django.contrib.messages.middleware.MessageMiddleware",
    "django.middleware.clickjacking.XFrameOptionsMiddleware",
]

ROOT_URLCONF = "EduLite.urls"

TEMPLATES = [
    {
        "BACKEND": "django.template.backends.django.DjangoTemplates",
        "DIRS": [],
        "APP_DIRS": True,
        "OPTIONS": {
            "context_processors": [
                "django.template.context_processors.request",
                "django.contrib.auth.context_processors.auth",
                "django.contrib.messages.context_processors.messages",
            ],
        },
    },
]

ASGI_APPLICATION = "EduLite.asgi.application"

# For future Redis integration (optional, safe default for now)
CHANNEL_LAYERS ={
    "default": {
        "BACKEND": "channels.layers.InMemoryChannelLayer",
    }
}

WSGI_APPLICATION = "EduLite.wsgi.application"


# Database
# https://docs.djangoproject.com/en/5.2/ref/settings/#databases

DATABASES = {
    "default": {
        "ENGINE": "django.db.backends.sqlite3",
        "NAME": BASE_DIR / "db.sqlite3",
    }
}


# Password validation
# https://docs.djangoproject.com/en/5.2/ref/settings/#auth-password-validators

AUTH_PASSWORD_VALIDATORS = [
    {
        "NAME": "django.contrib.auth.password_validation.UserAttributeSimilarityValidator",
    },
    {
        "NAME": "django.contrib.auth.password_validation.MinimumLengthValidator",
    },
    {
        "NAME": "django.contrib.auth.password_validation.CommonPasswordValidator",
    },
    {
        "NAME": "django.contrib.auth.password_validation.NumericPasswordValidator",
    },
]


# Internationalization
# https://docs.djangoproject.com/en/5.2/topics/i18n/

LANGUAGE_CODE = "en-us"

TIME_ZONE = "UTC"

USE_I18N = True

USE_TZ = True


# Static files (CSS, JavaScript, Images)
# https://docs.djangoproject.com/en/5.2/howto/static-files/

STATIC_URL = "static/"

# Default primary key field type
# https://docs.djangoproject.com/en/5.2/ref/settings/#default-auto-field

DEFAULT_AUTO_FIELD = "django.db.models.BigAutoField"


REST_FRAMEWORK = {
    "DEFAULT_AUTHENTICATION_CLASSES": [
        "rest_framework_simplejwt.authentication.JWTAuthentication",
    ],
}

from datetime import timedelta

SIMPLE_JWT = {
    "ACCESS_TOKEN_LIFETIME": timedelta(minutes=5),  # Default is 5 minutes
    "REFRESH_TOKEN_LIFETIME": timedelta(days=1),  # Default is 1 day
    "ROTATE_REFRESH_TOKENS": True,  # If True, a new refresh token is issued when you use a refresh token.
    "BLACKLIST_AFTER_ROTATION": True,  # If True, old refresh tokens are blacklisted after rotation. Requires an additional app for blacklisting.
    "UPDATE_LAST_LOGIN": False,  # Default is False. If True, updates the user's last_login field.
    "ALGORITHM": "HS256",  # Default
    "SIGNING_KEY": SECRET_KEY,  # Uses your Django SECRET_KEY by default.
    "VERIFYING_KEY": None,  # Default
    "AUDIENCE": None,  # Default
    "ISSUER": None,  # Default
    "JWK_URL": None,  # Default
    "LEEWAY": 0,  # Default
    "AUTH_HEADER_TYPES": (
        "Bearer",
    ),  # Default is ('Bearer',). Defines the prefix for the Authorization header.
    "AUTH_HEADER_NAME": "HTTP_AUTHORIZATION",  # Default
    "USER_ID_FIELD": "id",  # Default
    "USER_ID_CLAIM": "user_id",  # Default
    "AUTH_TOKEN_CLASSES": ("rest_framework_simplejwt.tokens.AccessToken",),  # Default
    "TOKEN_TYPE_CLAIM": "token_type",  # Default
    "TOKEN_USER_CLASS": "rest_framework_simplejwt.models.TokenUser",  # Default
    "JTI_CLAIM": "jti",  # Default
}

BLOCKED_EMAIL_DOMAINS = ["example.com", "test.com"]  # For testing

# CORS settings
CORS_ALLOWED_ORIGINS = [
    "http://localhost:5173",
    "http://127.0.0.1:5173",
]

# Allow credentials to be included in CORS requests
CORS_ALLOW_CREDENTIALS = True

# Specify which headers can be used during the actual request
CORS_ALLOW_HEADERS = [
    "accept",
    "accept-encoding",
    "authorization",
    "content-type",
    "dnt",
    "origin",
    "user-agent",
    "x-csrftoken",
    "x-requested-with",
]

<<<<<<< HEAD
# Django Channels
CHANNEL_LAYERS = {
    "default": {
        "BACKEND": "channels_redis.core.RedisChannelLayer",
        "CONFIG": {
            "hosts": [("127.0.0.1", 6379)],
        },
    },
}
=======
# Email Configuration - Development Only (Console Backend)
EMAIL_BACKEND = 'django.core.mail.backends.console.EmailBackend'
EMAIL_HOST = 'localhost'
EMAIL_PORT = 1025  # Not used by console backend but safe to include
EMAIL_USE_TLS = False
EMAIL_HOST_USER = ''
EMAIL_HOST_PASSWORD = ''
DEFAULT_FROM_EMAIL = 'EduLite <noreply@edulite.local>'
FRONTEND_URL = 'http://127.0.0.1:8000/api'
>>>>>>> e7bd9c70
<|MERGE_RESOLUTION|>--- conflicted
+++ resolved
@@ -255,7 +255,6 @@
     "x-requested-with",
 ]
 
-<<<<<<< HEAD
 # Django Channels
 CHANNEL_LAYERS = {
     "default": {
@@ -265,7 +264,7 @@
         },
     },
 }
-=======
+
 # Email Configuration - Development Only (Console Backend)
 EMAIL_BACKEND = 'django.core.mail.backends.console.EmailBackend'
 EMAIL_HOST = 'localhost'
@@ -274,5 +273,4 @@
 EMAIL_HOST_USER = ''
 EMAIL_HOST_PASSWORD = ''
 DEFAULT_FROM_EMAIL = 'EduLite <noreply@edulite.local>'
-FRONTEND_URL = 'http://127.0.0.1:8000/api'
->>>>>>> e7bd9c70
+FRONTEND_URL = 'http://127.0.0.1:8000/api'